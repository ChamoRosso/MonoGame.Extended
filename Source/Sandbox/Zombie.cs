--- conflicted
+++ resolved
@@ -103,11 +103,7 @@
 
             IsOnGround = false;
             //Position += Velocity * deltaSeconds;
-<<<<<<< HEAD
-            Velocity *= new Vector2(0.9f, 1.0f);
-=======
             //Velocity *= 0.9f;
->>>>>>> a723dba6
 
             if(State == ZombieState.Walking && Math.Abs(Velocity.X) < 0.1f)
                 State = ZombieState.Idle;
