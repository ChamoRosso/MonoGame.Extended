using System;
using System.Collections.Generic;
using Microsoft.Xna.Framework;
using MonoGame.Extended.Shapes;

namespace MonoGame.Extended.Collisions
{
    public class CollisionWorld : IDisposable, IUpdate
    {
        public CollisionWorld(Vector2 gravity)
        {
            _gravity = gravity;
            _actors = new List<CollisionActor>();
        }

        public void Dispose()
        {
        }

        private readonly Vector2 _gravity;
        private readonly List<CollisionActor> _actors;
        private CollisionGrid _grid;

        public CollisionActor CreateActor(IActorTarget target)
        {
            var actor = new CollisionActor(target);
            _actors.Add(actor);
            return actor;
        }

        public CollisionGrid CreateGrid(int[] data, int columns, int rows, int cellWidth, int cellHeight)
        {
            if (_grid != null)
                throw new InvalidOperationException("Only one collision grid can be created per world");

            _grid = new CollisionGrid(data, columns, rows, cellWidth, cellHeight);
            return _grid;
        }

        private CollisionInfo GetCollisionInfo(ICollidable first, ICollidable second, RectangleF intersectingRectangle)
        {
            var info = new CollisionInfo
            {
                Other = second
            };

            if (intersectingRectangle.Width < intersectingRectangle.Height)
            {
                var d = first.BoundingBox.Center.X < second.BoundingBox.Center.X ? intersectingRectangle.Width : -intersectingRectangle.Width;
                info.PenetrationVector = new Vector2(d, 0);
            }
            else
            {
               var d = first.BoundingBox.Center.Y < second.BoundingBox.Center.Y ? intersectingRectangle.Height : -intersectingRectangle.Height;
                info.PenetrationVector = new Vector2(0, d);
            }

            return info;
        }

        public void Update(GameTime gameTime)
        {
            var deltaTime = (float)gameTime.ElapsedGameTime.TotalSeconds;

            foreach (var actor in _actors)
            {
                actor.Velocity += _gravity * deltaTime;
                actor.Position += actor.Velocity * deltaTime;
<<<<<<< HEAD

=======
                
>>>>>>> a723dba6
                if(_grid != null)
                {
                    foreach (var collidable in _grid.GetCollidables(actor.BoundingBox))
                    {
                        var intersection = RectangleF.Intersect(collidable.BoundingBox, actor.BoundingBox);

                        if (intersection.IsEmpty)
                            continue;

                        var info = GetCollisionInfo(actor, collidable, intersection);
                        actor.OnCollision(info);
                    }
                }
            }
        }
    }
}<|MERGE_RESOLUTION|>--- conflicted
+++ resolved
@@ -66,11 +66,7 @@
             {
                 actor.Velocity += _gravity * deltaTime;
                 actor.Position += actor.Velocity * deltaTime;
-<<<<<<< HEAD
 
-=======
-                
->>>>>>> a723dba6
                 if(_grid != null)
                 {
                     foreach (var collidable in _grid.GetCollidables(actor.BoundingBox))
